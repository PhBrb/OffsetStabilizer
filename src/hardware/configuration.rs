--- conflicted
+++ resolved
@@ -13,13 +13,8 @@
 
 use super::{
     adc, afe, cycle_counter::CycleCounter, dac, design_parameters,
-<<<<<<< HEAD
-    digital_input_stamper, eeprom, pounder, timers, DdsOutput, EthernetPhy,
-    NetworkStack, AFE0, AFE1,
-=======
     digital_input_stamper, eeprom, pounder, timers, DdsOutput, DigitalInput0,
-    DigitalInput1, NetworkStack, AFE0, AFE1,
->>>>>>> 6f655ef7
+    DigitalInput1, EthernetPhy, NetworkStack, AFE0, AFE1,
 };
 
 pub struct NetStorage {
