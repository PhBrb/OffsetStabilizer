///! Stabilizer hardware configuration
///!
///! This file contains all of the hardware-specific configuration of Stabilizer.
use stm32h7xx_hal::{
    self as hal,
    ethernet::{self, PHY},
    prelude::*,
};

<<<<<<< HEAD
=======
const NUM_SOCKETS: usize = 4;

use heapless::Vec;
>>>>>>> c6965bd8
use smoltcp_nal::smoltcp;

use embedded_hal::digital::v2::{InputPin, OutputPin};

use super::{
    adc, afe, cycle_counter::CycleCounter, dac, design_parameters,
    digital_input_stamper, eeprom, pounder, system_timer, timers, DdsOutput,
    DigitalInput0, DigitalInput1, EthernetPhy, NetworkStack, AFE0, AFE1,
};

const NUM_TCP_SOCKETS: usize = 5;
const NUM_UDP_SOCKETS: usize = 1;
const NUM_SOCKETS: usize = NUM_UDP_SOCKETS + NUM_TCP_SOCKETS;

pub struct NetStorage {
    pub ip_addrs: [smoltcp::wire::IpCidr; 1],

    // Note: There is an additional socket set item required for the DHCP socket.
    pub sockets:
        [Option<smoltcp::socket::SocketSetItem<'static>>; NUM_SOCKETS + 1],
    pub tcp_socket_storage: [TcpSocketStorage; NUM_TCP_SOCKETS],
    pub udp_socket_storage: [UdpSocketStorage; NUM_UDP_SOCKETS],
    pub neighbor_cache:
        [Option<(smoltcp::wire::IpAddress, smoltcp::iface::Neighbor)>; 8],
    pub routes_cache:
        [Option<(smoltcp::wire::IpCidr, smoltcp::iface::Route)>; 8],

    pub dhcp_rx_metadata: [smoltcp::socket::RawPacketMetadata; 1],
    pub dhcp_tx_metadata: [smoltcp::socket::RawPacketMetadata; 1],
    pub dhcp_tx_storage: [u8; 600],
    pub dhcp_rx_storage: [u8; 600],
}

pub struct UdpSocketStorage {
    rx_storage: [u8; 1024],
    tx_storage: [u8; 1024],
    tx_metadata: [smoltcp::storage::PacketMetadata<smoltcp::wire::IpEndpoint>; 10],
    rx_metadata: [smoltcp::storage::PacketMetadata<smoltcp::wire::IpEndpoint>; 10],
}

impl UdpSocketStorage {
    const fn new() -> Self {
        Self {
            rx_storage: [0; 1024],
            tx_storage: [0; 1024],
            tx_metadata: [smoltcp::storage::PacketMetadata::<smoltcp::wire::IpEndpoint>::EMPTY; 10],
            rx_metadata: [smoltcp::storage::PacketMetadata::<smoltcp::wire::IpEndpoint>::EMPTY; 10],
        }
    }
}

#[derive(Copy, Clone)]
pub struct TcpSocketStorage {
    rx_storage: [u8; 1024],
    tx_storage: [u8; 1024],
}

impl TcpSocketStorage {
    const fn new() -> Self {
        Self {
            rx_storage: [0; 1024],
            tx_storage: [0; 1024],
        }
    }
}

impl NetStorage {
    pub fn new() -> Self {
        NetStorage {
            // Placeholder for the real IP address, which is initialized at runtime.
            ip_addrs: [smoltcp::wire::IpCidr::Ipv6(
                smoltcp::wire::Ipv6Cidr::SOLICITED_NODE_PREFIX,
            )],
            neighbor_cache: [None; 8],
            routes_cache: [None; 8],
            sockets: [None, None, None, None, None, None, None],
            tcp_socket_storage: [TcpSocketStorage::new(); NUM_TCP_SOCKETS],
            udp_socket_storage: [UdpSocketStorage::new(); NUM_UDP_SOCKETS],
            dhcp_tx_storage: [0; 600],
            dhcp_rx_storage: [0; 600],
            dhcp_rx_metadata: [smoltcp::socket::RawPacketMetadata::EMPTY; 1],
            dhcp_tx_metadata: [smoltcp::socket::RawPacketMetadata::EMPTY; 1],
        }
    }
}

/// The available networking devices on Stabilizer.
pub struct NetworkDevices {
    pub stack: NetworkStack,
    pub phy: EthernetPhy,
    pub mac_address: smoltcp::wire::EthernetAddress,
}

/// The available hardware interfaces on Stabilizer.
pub struct StabilizerDevices {
    pub afes: (AFE0, AFE1),
    pub adcs: (adc::Adc0Input, adc::Adc1Input),
    pub dacs: (dac::Dac0Output, dac::Dac1Output),
    pub timestamper: digital_input_stamper::InputStamper,
    pub adc_dac_timer: timers::SamplingTimer,
    pub timestamp_timer: timers::TimestampTimer,
    pub net: NetworkDevices,
    pub cycle_counter: CycleCounter,
    pub digital_inputs: (DigitalInput0, DigitalInput1),
}

/// The available Pounder-specific hardware interfaces.
pub struct PounderDevices {
    pub pounder: pounder::PounderDevices,
    pub dds_output: DdsOutput,

    #[cfg(feature = "pounder_v1_1")]
    pub timestamper: pounder::timestamp::Timestamper,
}

#[link_section = ".sram3.eth"]
/// Static storage for the ethernet DMA descriptor ring.
static mut DES_RING: ethernet::DesRing = ethernet::DesRing::new();

/// Setup ITCM and load its code from flash.
///
/// For portability and maintainability this is implemented in Rust.
/// Since this is implemented in Rust the compiler may assume that bss and data are set
/// up already. There is no easy way to ensure this implementation will never need bss
/// or data. Hence we can't safely run this as the cortex-m-rt `pre_init` hook before
/// bss/data is setup.
///
/// Calling (through IRQ or directly) any code in ITCM before having called
/// this method is undefined.
fn load_itcm() {
    extern "C" {
        static mut __sitcm: u32;
        static mut __eitcm: u32;
        static mut __siitcm: u32;
    }
    use core::{ptr, slice, sync::atomic};

    // NOTE(unsafe): Assuming the address symbols from the linker as well as
    // the source instruction data are all valid, this is safe as it only
    // copies linker-prepared data to where the code expects it to be.
    // Calling it multiple times is safe as well.

    unsafe {
        // ITCM is enabled on reset on our CPU but might not be on others.
        // Keep for completeness.
        const ITCMCR: *mut u32 = 0xE000_EF90usize as _;
        ptr::write_volatile(ITCMCR, ptr::read_volatile(ITCMCR) | 1);

        // Ensure ITCM is enabled before loading.
        atomic::fence(atomic::Ordering::SeqCst);

        let len =
            (&__eitcm as *const u32).offset_from(&__sitcm as *const _) as usize;
        let dst = slice::from_raw_parts_mut(&mut __sitcm as *mut _, len);
        let src = slice::from_raw_parts(&__siitcm as *const _, len);
        // Load code into ITCM.
        dst.copy_from_slice(src);
    }

    // Ensure ITCM is loaded before potentially executing any instructions from it.
    atomic::fence(atomic::Ordering::SeqCst);
    cortex_m::asm::dsb();
    cortex_m::asm::isb();
}

/// Configure the stabilizer hardware for operation.
///
/// # Args
/// * `core` - The RTIC core for configuring the cortex-M core of the device.
/// * `device` - The microcontroller peripherals to be configured.
///
/// # Returns
/// (stabilizer, pounder) where `stabilizer` is a `StabilizerDevices` structure containing all
/// stabilizer hardware interfaces in a disabled state. `pounder` is an `Option` containing
/// `Some(devices)` if pounder is detected, where `devices` is a `PounderDevices` structure
/// containing all of the pounder hardware interfaces in a disabled state.
pub fn setup(
    mut core: rtic::Peripherals,
    device: stm32h7xx_hal::stm32::Peripherals,
) -> (StabilizerDevices, Option<PounderDevices>) {
    let pwr = device.PWR.constrain();
    let vos = pwr.freeze();

    // Enable SRAM3 for the ethernet descriptor ring.
    device.RCC.ahb2enr.modify(|_, w| w.sram3en().set_bit());

    // Clear reset flags.
    device.RCC.rsr.write(|w| w.rmvf().set_bit());

    // Select the PLLs for SPI.
    device
        .RCC
        .d2ccip1r
        .modify(|_, w| w.spi123sel().pll2_p().spi45sel().pll2_q());

    let rcc = device.RCC.constrain();
    let ccdr = rcc
        .use_hse(8.mhz())
        .sysclk(400.mhz())
        .hclk(200.mhz())
        .per_ck(100.mhz())
        .pll2_p_ck(100.mhz())
        .pll2_q_ck(100.mhz())
        .freeze(vos, &device.SYSCFG);

    // Set up RTT logging
    {
        // Enable debug during WFE/WFI-induced sleep
        device.DBGMCU.cr.modify(|_, w| w.dbgsleep_d1().set_bit());

        use rtt_logger::RTTLogger;

        static LOGGER: RTTLogger = RTTLogger::new(log::LevelFilter::Info);
        rtt_target::rtt_init_print!();
        log::set_logger(&LOGGER)
            .map(|()| log::set_max_level(log::LevelFilter::Trace))
            .unwrap();
        log::info!("Starting");
    }

    // Before being able to call any code in ITCM, load that code from flash.
    load_itcm();

    // Set up the system timer for RTIC scheduling.
    {
        let tim15 =
            device
                .TIM15
                .timer(10.khz(), ccdr.peripheral.TIM15, &ccdr.clocks);
        system_timer::SystemTimer::initialize(tim15);
    }

    let mut delay = asm_delay::AsmDelay::new(asm_delay::bitrate::Hertz(
        ccdr.clocks.c_ck().0,
    ));

    let gpioa = device.GPIOA.split(ccdr.peripheral.GPIOA);
    let gpiob = device.GPIOB.split(ccdr.peripheral.GPIOB);
    let gpioc = device.GPIOC.split(ccdr.peripheral.GPIOC);
    let gpiod = device.GPIOD.split(ccdr.peripheral.GPIOD);
    let gpioe = device.GPIOE.split(ccdr.peripheral.GPIOE);
    let gpiof = device.GPIOF.split(ccdr.peripheral.GPIOF);
    let mut gpiog = device.GPIOG.split(ccdr.peripheral.GPIOG);

    let _uart_tx = gpiod.pd8.into_push_pull_output().set_speed(hal::gpio::Speed::VeryHigh);

    let dma_streams =
        hal::dma::dma::StreamsTuple::new(device.DMA1, ccdr.peripheral.DMA1);

    // Early, before the DMA1 peripherals (#272)
    #[cfg(feature = "pounder_v1_1")]
    let dma2_streams =
        hal::dma::dma::StreamsTuple::new(device.DMA2, ccdr.peripheral.DMA2);

    // Configure timer 2 to trigger conversions for the ADC
    let mut sampling_timer = {
        // The timer frequency is manually adjusted below, so the 1KHz setting here is a
        // dont-care.
        let mut timer2 =
            device
                .TIM2
                .timer(1.khz(), ccdr.peripheral.TIM2, &ccdr.clocks);

        // Configure the timer to count at the designed tick rate. We will manually set the
        // period below.
        timer2.pause();
        timer2.set_tick_freq(design_parameters::TIMER_FREQUENCY);

        let mut sampling_timer = timers::SamplingTimer::new(timer2);
        sampling_timer
            .set_period_ticks((design_parameters::ADC_SAMPLE_TICKS - 1) as u32);

        // The sampling timer is used as the master timer for the shadow-sampling timer. Thus,
        // it generates a trigger whenever it is enabled.

        sampling_timer
    };

    let mut shadow_sampling_timer = {
        // The timer frequency is manually adjusted below, so the 1KHz setting here is a
        // dont-care.
        let mut timer3 =
            device
                .TIM3
                .timer(1.khz(), ccdr.peripheral.TIM3, &ccdr.clocks);

        // Configure the timer to count at the designed tick rate. We will manually set the
        // period below.
        timer3.pause();
        timer3.reset_counter();
        timer3.set_tick_freq(design_parameters::TIMER_FREQUENCY);

        let mut shadow_sampling_timer =
            timers::ShadowSamplingTimer::new(timer3);
        shadow_sampling_timer
            .set_period_ticks(design_parameters::ADC_SAMPLE_TICKS - 1);

        // The shadow sampling timer is a slave-mode timer to the sampling timer. It should
        // always be in-sync - thus, we configure it to operate in slave mode using "Trigger
        // mode".
        // For TIM3, TIM2 can be made the internal trigger connection using ITR1. Thus, the
        // SamplingTimer start now gates the start of the ShadowSamplingTimer.
        shadow_sampling_timer.set_slave_mode(
            timers::TriggerSource::Trigger1,
            timers::SlaveMode::Trigger,
        );

        shadow_sampling_timer
    };

    let sampling_timer_channels = sampling_timer.channels();
    let shadow_sampling_timer_channels = shadow_sampling_timer.channels();

    let mut timestamp_timer = {
        // The timer frequency is manually adjusted below, so the 1KHz setting here is a
        // dont-care.
        let mut timer5 =
            device
                .TIM5
                .timer(1.khz(), ccdr.peripheral.TIM5, &ccdr.clocks);

        // Configure the timer to count at the designed tick rate. We will manually set the
        // period below.
        timer5.pause();
        timer5.set_tick_freq(design_parameters::TIMER_FREQUENCY);

        // The timestamp timer runs at the counter cycle period as the sampling timers.
        // To accomodate this, we manually set the prescaler identical to the sample
        // timer, but use maximum overflow period.
        let mut timer = timers::TimestampTimer::new(timer5);

        // TODO: Check hardware synchronization of timestamping and the sampling timers
        // for phase shift determinism.

        timer.set_period_ticks(u32::MAX);

        timer
    };

    let timestamp_timer_channels = timestamp_timer.channels();

    // Configure the SPI interfaces to the ADCs and DACs.
    let adcs = {
        let adc0 = {
            let spi_miso = gpiob
                .pb14
                .into_alternate_af5()
                .set_speed(hal::gpio::Speed::VeryHigh);
            let spi_sck = gpiob
                .pb10
                .into_alternate_af5()
                .set_speed(hal::gpio::Speed::VeryHigh);
            let _spi_nss = gpiob
                .pb9
                .into_alternate_af5()
                .set_speed(hal::gpio::Speed::VeryHigh);

            let config = hal::spi::Config::new(hal::spi::Mode {
                polarity: hal::spi::Polarity::IdleHigh,
                phase: hal::spi::Phase::CaptureOnSecondTransition,
            })
            .manage_cs()
            .suspend_when_inactive()
            .communication_mode(hal::spi::CommunicationMode::Receiver)
            .cs_delay(design_parameters::ADC_SETUP_TIME);

            let spi: hal::spi::Spi<_, _, u16> = device.SPI2.spi(
                (spi_sck, spi_miso, hal::spi::NoMosi),
                config,
                design_parameters::ADC_DAC_SCK_MAX,
                ccdr.peripheral.SPI2,
                &ccdr.clocks,
            );

            adc::Adc0Input::new(
                spi,
                dma_streams.0,
                dma_streams.1,
                dma_streams.2,
                sampling_timer_channels.ch1,
                shadow_sampling_timer_channels.ch1,
            )
        };

        let adc1 = {
            let spi_miso = gpiob
                .pb4
                .into_alternate_af6()
                .set_speed(hal::gpio::Speed::VeryHigh);
            let spi_sck = gpioc
                .pc10
                .into_alternate_af6()
                .set_speed(hal::gpio::Speed::VeryHigh);
            let _spi_nss = gpioa
                .pa15
                .into_alternate_af6()
                .set_speed(hal::gpio::Speed::VeryHigh);

            let config = hal::spi::Config::new(hal::spi::Mode {
                polarity: hal::spi::Polarity::IdleHigh,
                phase: hal::spi::Phase::CaptureOnSecondTransition,
            })
            .manage_cs()
            .suspend_when_inactive()
            .communication_mode(hal::spi::CommunicationMode::Receiver)
            .cs_delay(design_parameters::ADC_SETUP_TIME);

            let spi: hal::spi::Spi<_, _, u16> = device.SPI3.spi(
                (spi_sck, spi_miso, hal::spi::NoMosi),
                config,
                design_parameters::ADC_DAC_SCK_MAX,
                ccdr.peripheral.SPI3,
                &ccdr.clocks,
            );

            adc::Adc1Input::new(
                spi,
                dma_streams.3,
                dma_streams.4,
                dma_streams.5,
                sampling_timer_channels.ch2,
                shadow_sampling_timer_channels.ch2,
            )
        };

        (adc0, adc1)
    };

    let dacs = {
        let _dac_clr_n = gpioe.pe12.into_push_pull_output().set_high().unwrap();
        let _dac0_ldac_n =
            gpioe.pe11.into_push_pull_output().set_low().unwrap();
        let _dac1_ldac_n =
            gpioe.pe15.into_push_pull_output().set_low().unwrap();

        let dac0_spi = {
            let spi_miso = gpioe
                .pe5
                .into_alternate_af5()
                .set_speed(hal::gpio::Speed::VeryHigh);
            let spi_sck = gpioe
                .pe2
                .into_alternate_af5()
                .set_speed(hal::gpio::Speed::VeryHigh);
            let _spi_nss = gpioe
                .pe4
                .into_alternate_af5()
                .set_speed(hal::gpio::Speed::VeryHigh);

            let config = hal::spi::Config::new(hal::spi::Mode {
                polarity: hal::spi::Polarity::IdleHigh,
                phase: hal::spi::Phase::CaptureOnSecondTransition,
            })
            .manage_cs()
            .suspend_when_inactive()
            .communication_mode(hal::spi::CommunicationMode::Transmitter)
            .swap_mosi_miso();

            device.SPI4.spi(
                (spi_sck, spi_miso, hal::spi::NoMosi),
                config,
                design_parameters::ADC_DAC_SCK_MAX,
                ccdr.peripheral.SPI4,
                &ccdr.clocks,
            )
        };

        let dac1_spi = {
            let spi_miso = gpiof
                .pf8
                .into_alternate_af5()
                .set_speed(hal::gpio::Speed::VeryHigh);
            let spi_sck = gpiof
                .pf7
                .into_alternate_af5()
                .set_speed(hal::gpio::Speed::VeryHigh);
            let _spi_nss = gpiof
                .pf6
                .into_alternate_af5()
                .set_speed(hal::gpio::Speed::VeryHigh);

            let config = hal::spi::Config::new(hal::spi::Mode {
                polarity: hal::spi::Polarity::IdleHigh,
                phase: hal::spi::Phase::CaptureOnSecondTransition,
            })
            .manage_cs()
            .communication_mode(hal::spi::CommunicationMode::Transmitter)
            .suspend_when_inactive()
            .swap_mosi_miso();

            device.SPI5.spi(
                (spi_sck, spi_miso, hal::spi::NoMosi),
                config,
                design_parameters::ADC_DAC_SCK_MAX,
                ccdr.peripheral.SPI5,
                &ccdr.clocks,
            )
        };

        let dac0 = dac::Dac0Output::new(
            dac0_spi,
            dma_streams.6,
            sampling_timer_channels.ch3,
        );
        let dac1 = dac::Dac1Output::new(
            dac1_spi,
            dma_streams.7,
            sampling_timer_channels.ch4,
        );
        (dac0, dac1)
    };

    let afes = {
        let afe0 = {
            let a0_pin = gpiof.pf2.into_push_pull_output();
            let a1_pin = gpiof.pf5.into_push_pull_output();
            afe::ProgrammableGainAmplifier::new(a0_pin, a1_pin)
        };

        let afe1 = {
            let a0_pin = gpiod.pd14.into_push_pull_output();
            let a1_pin = gpiod.pd15.into_push_pull_output();
            afe::ProgrammableGainAmplifier::new(a0_pin, a1_pin)
        };

        (afe0, afe1)
    };

    let input_stamper = {
        let trigger = gpioa.pa3.into_alternate_af2();
        digital_input_stamper::InputStamper::new(
            trigger,
            timestamp_timer_channels.ch4,
        )
    };

    let digital_inputs = {
        let di0 = gpiog.pg9.into_floating_input();
        let di1 = gpioc.pc15.into_floating_input();
        (di0, di1)
    };

    let mut eeprom_i2c = {
        let sda = gpiof.pf0.into_alternate_af4().set_open_drain();
        let scl = gpiof.pf1.into_alternate_af4().set_open_drain();
        device.I2C2.i2c(
            (scl, sda),
            100.khz(),
            ccdr.peripheral.I2C2,
            &ccdr.clocks,
        )
    };

    // Configure ethernet pins.
    {
        // Reset the PHY before configuring pins.
        let mut eth_phy_nrst = gpioe.pe3.into_push_pull_output();
        eth_phy_nrst.set_low().unwrap();
        delay.delay_us(200u8);
        eth_phy_nrst.set_high().unwrap();
        let _rmii_ref_clk = gpioa
            .pa1
            .into_alternate_af11()
            .set_speed(hal::gpio::Speed::VeryHigh);
        let _rmii_mdio = gpioa
            .pa2
            .into_alternate_af11()
            .set_speed(hal::gpio::Speed::VeryHigh);
        let _rmii_mdc = gpioc
            .pc1
            .into_alternate_af11()
            .set_speed(hal::gpio::Speed::VeryHigh);
        let _rmii_crs_dv = gpioa
            .pa7
            .into_alternate_af11()
            .set_speed(hal::gpio::Speed::VeryHigh);
        let _rmii_rxd0 = gpioc
            .pc4
            .into_alternate_af11()
            .set_speed(hal::gpio::Speed::VeryHigh);
        let _rmii_rxd1 = gpioc
            .pc5
            .into_alternate_af11()
            .set_speed(hal::gpio::Speed::VeryHigh);
        let _rmii_tx_en = gpiob
            .pb11
            .into_alternate_af11()
            .set_speed(hal::gpio::Speed::VeryHigh);
        let _rmii_txd0 = gpiob
            .pb12
            .into_alternate_af11()
            .set_speed(hal::gpio::Speed::VeryHigh);
        let _rmii_txd1 = gpiog
            .pg14
            .into_alternate_af11()
            .set_speed(hal::gpio::Speed::VeryHigh);
    }

    let mac_addr = smoltcp::wire::EthernetAddress(eeprom::read_eui48(
        &mut eeprom_i2c,
        &mut delay,
    ));
    log::info!("EUI48: {}", mac_addr);

    let network_devices = {
        // Configure the ethernet controller
        let (eth_dma, eth_mac) = unsafe {
            ethernet::new_unchecked(
                device.ETHERNET_MAC,
                device.ETHERNET_MTL,
                device.ETHERNET_DMA,
                &mut DES_RING,
                mac_addr,
                ccdr.peripheral.ETH1MAC,
                &ccdr.clocks,
            )
        };

        // Reset and initialize the ethernet phy.
        let mut lan8742a =
            ethernet::phy::LAN8742A::new(eth_mac.set_phy_addr(0));
        lan8742a.phy_reset();
        lan8742a.phy_init();

        unsafe { ethernet::enable_interrupt() };

        // Note(unwrap): The hardware configuration function is only allowed to be called once.
        // Unwrapping is intended to panic if called again to prevent re-use of global memory.
        let store =
            cortex_m::singleton!(: NetStorage = NetStorage::new()).unwrap();

        store.ip_addrs[0] = smoltcp::wire::IpCidr::new(
            smoltcp::wire::IpAddress::Ipv4(
                smoltcp::wire::Ipv4Address::UNSPECIFIED,
            ),
            0,
        );

        let mut routes =
            smoltcp::iface::Routes::new(&mut store.routes_cache[..]);
        routes
            .add_default_ipv4_route(smoltcp::wire::Ipv4Address::UNSPECIFIED)
            .unwrap();

        let neighbor_cache =
            smoltcp::iface::NeighborCache::new(&mut store.neighbor_cache[..]);

        let interface = smoltcp::iface::EthernetInterfaceBuilder::new(eth_dma)
            .ethernet_addr(mac_addr)
            .neighbor_cache(neighbor_cache)
            .ip_addrs(&mut store.ip_addrs[..])
            .routes(routes)
            .finalize();

        let mut sockets = {
            let mut sockets =
                smoltcp::socket::SocketSet::new(&mut store.sockets[..]);

<<<<<<< HEAD
            for storage in store.tcp_socket_storage[..].iter_mut() {
=======
            let mut handles: Vec<smoltcp::socket::SocketHandle, 64> =
                Vec::new();
            for storage in store.socket_storage.iter_mut() {
>>>>>>> c6965bd8
                let tcp_socket = {
                    let rx_buffer = smoltcp::socket::TcpSocketBuffer::new(
                        &mut storage.rx_storage[..],
                    );
                    let tx_buffer = smoltcp::socket::TcpSocketBuffer::new(
                        &mut storage.tx_storage[..],
                    );

                    smoltcp::socket::TcpSocket::new(rx_buffer, tx_buffer)
                };
                sockets.add(tcp_socket);
            }

            for storage in store.udp_socket_storage[..].iter_mut() {
                let udp_socket = {
                    let rx_buffer = smoltcp::socket::UdpSocketBuffer::new(
                        &mut storage.rx_metadata[..],
                        &mut storage.rx_storage[..],
                    );
                    let tx_buffer = smoltcp::socket::UdpSocketBuffer::new(
                        &mut storage.tx_metadata[..],
                        &mut storage.tx_storage[..],
                    );

                    smoltcp::socket::UdpSocket::new(rx_buffer, tx_buffer)
                };
                sockets.add(udp_socket);
            }

            sockets
        };

        let dhcp_client = {
            let dhcp_rx_buffer = smoltcp::socket::RawSocketBuffer::new(
                &mut store.dhcp_rx_metadata[..],
                &mut store.dhcp_rx_storage[..],
            );

            let dhcp_tx_buffer = smoltcp::socket::RawSocketBuffer::new(
                &mut store.dhcp_tx_metadata[..],
                &mut store.dhcp_tx_storage[..],
            );

            smoltcp::dhcp::Dhcpv4Client::new(
                &mut sockets,
                dhcp_rx_buffer,
                dhcp_tx_buffer,
                // Smoltcp indicates that an instant with a negative time is indicative that time is
                // not yet available. We can't get the current instant yet, so indicate an invalid
                // time value.
                smoltcp::time::Instant::from_millis(-1),
            )
        };

        let random_seed = {
            let mut rng =
                device.RNG.constrain(ccdr.peripheral.RNG, &ccdr.clocks);
            let mut data = [0u8; 4];
            rng.fill(&mut data).unwrap();
            data
        };

        let mut stack = smoltcp_nal::NetworkStack::new(
            interface,
            sockets,
            Some(dhcp_client),
        );

        stack.seed_random_port(&random_seed);

        NetworkDevices {
            stack,
            phy: lan8742a,
            mac_address: mac_addr,
        }
    };

    let mut fp_led_0 = gpiod.pd5.into_push_pull_output();
    let mut fp_led_1 = gpiod.pd6.into_push_pull_output();
    let mut fp_led_2 = gpiog.pg4.into_push_pull_output();
    let mut fp_led_3 = gpiod.pd12.into_push_pull_output();

    fp_led_0.set_low().unwrap();
    fp_led_1.set_low().unwrap();
    fp_led_2.set_low().unwrap();
    fp_led_3.set_low().unwrap();

    // Measure the Pounder PGOOD output to detect if pounder is present on Stabilizer.
    let pounder_pgood = gpiob.pb13.into_pull_down_input();
    delay.delay_ms(2u8);
    let pounder = if pounder_pgood.is_high().unwrap() {
        log::info!("Found Pounder");
        let ad9959 = {
            let qspi_interface = {
                // Instantiate the QUADSPI pins and peripheral interface.
                let qspi_pins = {
                    let _qspi_ncs = gpioc
                        .pc11
                        .into_alternate_af9()
                        .set_speed(hal::gpio::Speed::VeryHigh);

                    let clk = gpiob
                        .pb2
                        .into_alternate_af9()
                        .set_speed(hal::gpio::Speed::VeryHigh);
                    let io0 = gpioe
                        .pe7
                        .into_alternate_af10()
                        .set_speed(hal::gpio::Speed::VeryHigh);
                    let io1 = gpioe
                        .pe8
                        .into_alternate_af10()
                        .set_speed(hal::gpio::Speed::VeryHigh);
                    let io2 = gpioe
                        .pe9
                        .into_alternate_af10()
                        .set_speed(hal::gpio::Speed::VeryHigh);
                    let io3 = gpioe
                        .pe10
                        .into_alternate_af10()
                        .set_speed(hal::gpio::Speed::VeryHigh);

                    (clk, io0, io1, io2, io3)
                };

                let qspi = hal::qspi::Qspi::bank2(
                    device.QUADSPI,
                    qspi_pins,
                    design_parameters::POUNDER_QSPI_FREQUENCY,
                    &ccdr.clocks,
                    ccdr.peripheral.QSPI,
                );

                pounder::QspiInterface::new(qspi).unwrap()
            };

            #[cfg(feature = "pounder_v1_1")]
            let reset_pin = gpiog.pg6.into_push_pull_output();
            #[cfg(not(feature = "pounder_v1_1"))]
            let reset_pin = gpioa.pa0.into_push_pull_output();

            let mut io_update = gpiog.pg7.into_push_pull_output();

            let ref_clk: hal::time::Hertz =
                design_parameters::DDS_REF_CLK.into();

            let mut ad9959 = ad9959::Ad9959::new(
                qspi_interface,
                reset_pin,
                &mut io_update,
                &mut delay,
                ad9959::Mode::FourBitSerial,
                ref_clk.0 as f32,
                design_parameters::DDS_MULTIPLIER,
            )
            .unwrap();

            ad9959.self_test().unwrap();

            // Return IO_Update
            gpiog.pg7 = io_update.into_analog();

            ad9959
        };

        let io_expander = {
            let sda = gpiob.pb7.into_alternate_af4().set_open_drain();
            let scl = gpiob.pb8.into_alternate_af4().set_open_drain();
            let i2c1 = device.I2C1.i2c(
                (scl, sda),
                100.khz(),
                ccdr.peripheral.I2C1,
                &ccdr.clocks,
            );
            mcp23017::MCP23017::default(i2c1).unwrap()
        };

        let spi = {
            let spi_mosi = gpiod
                .pd7
                .into_alternate_af5()
                .set_speed(hal::gpio::Speed::VeryHigh);
            let spi_miso = gpioa
                .pa6
                .into_alternate_af5()
                .set_speed(hal::gpio::Speed::VeryHigh);
            let spi_sck = gpiog
                .pg11
                .into_alternate_af5()
                .set_speed(hal::gpio::Speed::VeryHigh);

            let config = hal::spi::Config::new(hal::spi::Mode {
                polarity: hal::spi::Polarity::IdleHigh,
                phase: hal::spi::Phase::CaptureOnSecondTransition,
            });

            // The maximum frequency of this SPI must be limited due to capacitance on the MISO
            // line causing a long RC decay.
            device.SPI1.spi(
                (spi_sck, spi_miso, spi_mosi),
                config,
                5.mhz(),
                ccdr.peripheral.SPI1,
                &ccdr.clocks,
            )
        };

        let (adc1, adc2) = {
            let (mut adc1, mut adc2) = hal::adc::adc12(
                device.ADC1,
                device.ADC2,
                &mut delay,
                ccdr.peripheral.ADC12,
                &ccdr.clocks,
            );

            let adc1 = {
                adc1.calibrate();
                adc1.enable()
            };

            let adc2 = {
                adc2.calibrate();
                adc2.enable()
            };

            (adc1, adc2)
        };

        let adc1_in_p = gpiof.pf11.into_analog();
        let adc2_in_p = gpiof.pf14.into_analog();

        let pounder_devices = pounder::PounderDevices::new(
            io_expander,
            spi,
            adc1,
            adc2,
            adc1_in_p,
            adc2_in_p,
        )
        .unwrap();

        let dds_output = {
            let io_update_trigger = {
                let _io_update = gpiog
                    .pg7
                    .into_alternate_af2()
                    .set_speed(hal::gpio::Speed::VeryHigh);

                // Configure the IO_Update signal for the DDS.
                let mut hrtimer = pounder::hrtimer::HighResTimerE::new(
                    device.HRTIM_TIME,
                    device.HRTIM_MASTER,
                    device.HRTIM_COMMON,
                    ccdr.clocks,
                    ccdr.peripheral.HRTIM,
                );

                // IO_Update occurs after a fixed delay from the QSPI write. Note that the timer
                // is triggered after the QSPI write, which can take approximately 120nS, so
                // there is additional margin.
                hrtimer.configure_single_shot(
                    pounder::hrtimer::Channel::Two,
                    design_parameters::POUNDER_IO_UPDATE_DURATION,
                    design_parameters::POUNDER_IO_UPDATE_DELAY,
                );

                // Ensure that we have enough time for an IO-update every sample.
                let sample_frequency = {
                    let timer_frequency: hal::time::Hertz =
                        design_parameters::TIMER_FREQUENCY.into();
                    timer_frequency.0 as f32
                        / design_parameters::ADC_SAMPLE_TICKS as f32
                };

                let sample_period = 1.0 / sample_frequency;
                assert!(
                    sample_period > design_parameters::POUNDER_IO_UPDATE_DELAY
                );

                hrtimer
            };

            let (qspi, config) = ad9959.freeze();
            DdsOutput::new(qspi, io_update_trigger, config)
        };

        #[cfg(feature = "pounder_v1_1")]
        let pounder_stamper = {
            log::info!("Assuming Pounder v1.1 or later");
            let etr_pin = gpioa.pa0.into_alternate_af3();

            // The frequency in the constructor is dont-care, as we will modify the period + clock
            // source manually below.
            let tim8 =
                device
                    .TIM8
                    .timer(1.khz(), ccdr.peripheral.TIM8, &ccdr.clocks);
            let mut timestamp_timer = timers::PounderTimestampTimer::new(tim8);

            // Pounder is configured to generate a 500MHz reference clock, so a 125MHz sync-clock is
            // output. As a result, dividing the 125MHz sync-clk provides a 31.25MHz tick rate for
            // the timestamp timer. 31.25MHz corresponds with a 32ns tick rate.
            // This is less than fCK_INT/3 of the timer as required for oversampling the trigger.
            timestamp_timer.set_external_clock(timers::Prescaler::Div4);
            timestamp_timer.start();

            // Set the timer to wrap at the u16 boundary to meet the PLL periodicity.
            // Scale and wrap before or after the PLL.
            timestamp_timer.set_period_ticks(u16::MAX);
            let tim8_channels = timestamp_timer.channels();

            pounder::timestamp::Timestamper::new(
                timestamp_timer,
                dma2_streams.0,
                tim8_channels.ch1,
                &mut sampling_timer,
                etr_pin,
            )
        };

        Some(PounderDevices {
            pounder: pounder_devices,
            dds_output,

            #[cfg(feature = "pounder_v1_1")]
            timestamper: pounder_stamper,
        })
    } else {
        None
    };

    let cycle_counter = {
        // Set TRCENA bit, which is required for DWT counter to tick. (This is also
        // set automatically when running in the debugger, and only cleared on power
        // reset, not on soft reset.)
        core.DCB.enable_trace();
        CycleCounter::new(core.DWT, ccdr.clocks.c_ck())
    };

    let stabilizer = StabilizerDevices {
        afes,
        adcs,
        dacs,
        timestamper: input_stamper,
        net: network_devices,
        adc_dac_timer: sampling_timer,
        timestamp_timer,
        cycle_counter,
        digital_inputs,
    };

    // Enable the instruction cache.
    core.SCB.enable_icache();

    // info!("Version {} {}", build_info::PKG_VERSION, build_info::GIT_VERSION.unwrap());
    // info!("Built on {}", build_info::BUILT_TIME_UTC);
    // info!("{} {}", build_info::RUSTC_VERSION, build_info::TARGET);
    log::info!("setup() complete");

    (stabilizer, pounder)
}<|MERGE_RESOLUTION|>--- conflicted
+++ resolved
@@ -7,12 +7,6 @@
     prelude::*,
 };
 
-<<<<<<< HEAD
-=======
-const NUM_SOCKETS: usize = 4;
-
-use heapless::Vec;
->>>>>>> c6965bd8
 use smoltcp_nal::smoltcp;
 
 use embedded_hal::digital::v2::{InputPin, OutputPin};
@@ -671,13 +665,7 @@
             let mut sockets =
                 smoltcp::socket::SocketSet::new(&mut store.sockets[..]);
 
-<<<<<<< HEAD
             for storage in store.tcp_socket_storage[..].iter_mut() {
-=======
-            let mut handles: Vec<smoltcp::socket::SocketHandle, 64> =
-                Vec::new();
-            for storage in store.socket_storage.iter_mut() {
->>>>>>> c6965bd8
                 let tcp_socket = {
                     let rx_buffer = smoltcp::socket::TcpSocketBuffer::new(
                         &mut storage.rx_storage[..],
