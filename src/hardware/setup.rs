///! Stabilizer hardware configuration
///!
///! This file contains all of the hardware-specific configuration of Stabilizer.
use core::sync::atomic::{self, AtomicBool, Ordering};
use core::{ptr, slice};
use stm32h7xx_hal::{
    self as hal,
    ethernet::{self, PHY},
    gpio::Speed,
    prelude::*,
};

use smoltcp_nal::smoltcp;

use super::{
    adc, afe, dac, design_parameters, eeprom, input_stamper::InputStamper,
<<<<<<< HEAD
    pounder, pounder::dds_output::DdsOutput, shared_adc,
    temp_sensor::CpuTempSensor, timers, DigitalInput0, DigitalInput1,
    EthernetPhy, NetworkStack, SystemTimer, Systick, AFE0, AFE1,
=======
    pounder, pounder::dds_output::DdsOutput, shared_adc::SharedAdc, timers,
    DigitalInput0, DigitalInput1, EthernetPhy, NetworkStack, SystemTimer,
    Systick, AFE0, AFE1,
>>>>>>> 709a7dec
};

const NUM_TCP_SOCKETS: usize = 4;
const NUM_UDP_SOCKETS: usize = 1;
const NUM_SOCKETS: usize = NUM_UDP_SOCKETS + NUM_TCP_SOCKETS;

pub struct NetStorage {
    pub ip_addrs: [smoltcp::wire::IpCidr; 1],

    // Note: There is an additional socket set item required for the DHCP socket.
    pub sockets: [smoltcp::iface::SocketStorage<'static>; NUM_SOCKETS + 1],
    pub tcp_socket_storage: [TcpSocketStorage; NUM_TCP_SOCKETS],
    pub udp_socket_storage: [UdpSocketStorage; NUM_UDP_SOCKETS],
    pub neighbor_cache:
        [Option<(smoltcp::wire::IpAddress, smoltcp::iface::Neighbor)>; 8],
    pub routes_cache:
        [Option<(smoltcp::wire::IpCidr, smoltcp::iface::Route)>; 8],
}

#[derive(Copy, Clone)]
pub struct UdpSocketStorage {
    rx_storage: [u8; 1024],
    tx_storage: [u8; 2048],
    tx_metadata:
        [smoltcp::storage::PacketMetadata<smoltcp::wire::IpEndpoint>; 10],
    rx_metadata:
        [smoltcp::storage::PacketMetadata<smoltcp::wire::IpEndpoint>; 10],
}

impl UdpSocketStorage {
    const fn new() -> Self {
        Self {
            rx_storage: [0; 1024],
            tx_storage: [0; 2048],
            tx_metadata: [smoltcp::storage::PacketMetadata::<
                smoltcp::wire::IpEndpoint,
            >::EMPTY; 10],
            rx_metadata: [smoltcp::storage::PacketMetadata::<
                smoltcp::wire::IpEndpoint,
            >::EMPTY; 10],
        }
    }
}

#[derive(Copy, Clone)]
pub struct TcpSocketStorage {
    rx_storage: [u8; 1024],
    tx_storage: [u8; 1024],
}

impl TcpSocketStorage {
    const fn new() -> Self {
        Self {
            rx_storage: [0; 1024],
            tx_storage: [0; 1024],
        }
    }
}

impl Default for NetStorage {
    fn default() -> Self {
        NetStorage {
            // Placeholder for the real IP address, which is initialized at runtime.
            ip_addrs: [smoltcp::wire::IpCidr::Ipv6(
                smoltcp::wire::Ipv6Cidr::SOLICITED_NODE_PREFIX,
            )],
            neighbor_cache: [None; 8],
            routes_cache: [None; 8],
            sockets: [smoltcp::iface::SocketStorage::EMPTY; NUM_SOCKETS + 1],
            tcp_socket_storage: [TcpSocketStorage::new(); NUM_TCP_SOCKETS],
            udp_socket_storage: [UdpSocketStorage::new(); NUM_UDP_SOCKETS],
        }
    }
}

/// The available networking devices on Stabilizer.
pub struct NetworkDevices {
    pub stack: NetworkStack,
    pub phy: EthernetPhy,
    pub mac_address: smoltcp::wire::EthernetAddress,
}

/// The available hardware interfaces on Stabilizer.
pub struct StabilizerDevices {
    pub systick: Systick,
    pub temperature_sensor: CpuTempSensor,
    pub afes: (AFE0, AFE1),
    pub adcs: (adc::Adc0Input, adc::Adc1Input),
    pub dacs: (dac::Dac0Output, dac::Dac1Output),
    pub timestamper: InputStamper,
    pub adc_dac_timer: timers::SamplingTimer,
    pub timestamp_timer: timers::TimestampTimer,
    pub net: NetworkDevices,
    pub digital_inputs: (DigitalInput0, DigitalInput1),
}

/// The available Pounder-specific hardware interfaces.
pub struct PounderDevices {
    pub pounder: pounder::PounderDevices,
    pub dds_output: DdsOutput,

    #[cfg(not(feature = "pounder_v1_0"))]
    pub timestamper: pounder::timestamp::Timestamper,
}

#[link_section = ".sram3.eth"]
/// Static storage for the ethernet DMA descriptor ring.
static mut DES_RING: ethernet::DesRing<
    { super::TX_DESRING_CNT },
    { super::RX_DESRING_CNT },
> = ethernet::DesRing::new();

/// Setup ITCM and load its code from flash.
///
/// For portability and maintainability this is implemented in Rust.
/// Since this is implemented in Rust the compiler may assume that bss and data are set
/// up already. There is no easy way to ensure this implementation will never need bss
/// or data. Hence we can't safely run this as the cortex-m-rt `pre_init` hook before
/// bss/data is setup.
///
/// Calling (through IRQ or directly) any code in ITCM before having called
/// this method is undefined.
fn load_itcm() {
    extern "C" {
        static mut __sitcm: u32;
        static mut __eitcm: u32;
        static mut __siitcm: u32;
    }
    // NOTE(unsafe): Assuming the address symbols from the linker as well as
    // the source instruction data are all valid, this is safe as it only
    // copies linker-prepared data to where the code expects it to be.
    // Calling it multiple times is safe as well.

    unsafe {
        // ITCM is enabled on reset on our CPU but might not be on others.
        // Keep for completeness.
        const ITCMCR: *mut u32 = 0xE000_EF90usize as _;
        ptr::write_volatile(ITCMCR, ptr::read_volatile(ITCMCR) | 1);

        // Ensure ITCM is enabled before loading.
        atomic::fence(Ordering::SeqCst);

        let len =
            (&__eitcm as *const u32).offset_from(&__sitcm as *const _) as usize;
        let dst = slice::from_raw_parts_mut(&mut __sitcm as *mut _, len);
        let src = slice::from_raw_parts(&__siitcm as *const _, len);
        // Load code into ITCM.
        dst.copy_from_slice(src);
    }

    // Ensure ITCM is loaded before potentially executing any instructions from it.
    atomic::fence(Ordering::SeqCst);
    cortex_m::asm::dsb();
    cortex_m::asm::isb();
}

/// Configure the stabilizer hardware for operation.
///
/// # Note
/// Refer to [design_parameters::TIMER_FREQUENCY] to determine the frequency of the sampling timer.
///
/// # Args
/// * `core` - The cortex-m peripherals.
/// * `device` - The microcontroller peripherals to be configured.
/// * `clock` - A `SystemTimer` implementing `Clock`.
/// * `batch_size` - The size of each ADC/DAC batch.
/// * `sample_ticks` - The number of timer ticks between each sample.
///
/// # Returns
/// (stabilizer, pounder) where `stabilizer` is a `StabilizerDevices` structure containing all
/// stabilizer hardware interfaces in a disabled state. `pounder` is an `Option` containing
/// `Some(devices)` if pounder is detected, where `devices` is a `PounderDevices` structure
/// containing all of the pounder hardware interfaces in a disabled state.
pub fn setup(
    mut core: stm32h7xx_hal::stm32::CorePeripherals,
    device: stm32h7xx_hal::stm32::Peripherals,
    clock: SystemTimer,
    batch_size: usize,
    sample_ticks: u32,
) -> (StabilizerDevices, Option<PounderDevices>) {
    // Set up RTT logging
    {
        // Enable debug during WFE/WFI-induced sleep
        device.DBGMCU.cr.modify(|_, w| w.dbgsleep_d1().set_bit());

        // Set up RTT channel to use for `rprintln!()` as "best effort".
        // This removes a critical section around the logging and thus allows
        // high-prio tasks to always interrupt at low latency.
        // It comes at a cost:
        // If a high-priority tasks preempts while we are logging something,
        // and if we then also want to log from within that high-preiority task,
        // the high-prio log message will be lost.

        let channels = rtt_target::rtt_init_default!();
        // Note(unsafe): The closure we pass does not establish a critical section
        // as demanded but it does ensure synchronization and implements a lock.
        unsafe {
            rtt_target::set_print_channel_cs(
                channels.up.0,
                &((|arg, f| {
                    static LOCKED: AtomicBool = AtomicBool::new(false);
                    if LOCKED.compare_exchange_weak(
                        false,
                        true,
                        Ordering::Acquire,
                        Ordering::Relaxed,
                    ) == Ok(false)
                    {
                        f(arg);
                        LOCKED.store(false, Ordering::Release);
                    }
                }) as rtt_target::CriticalSectionFunc),
            );
        }

        static LOGGER: rtt_logger::RTTLogger =
            rtt_logger::RTTLogger::new(log::LevelFilter::Info);
        log::set_logger(&LOGGER)
            .map(|()| log::set_max_level(log::LevelFilter::Trace))
            .unwrap();
        log::info!("Starting");
    }

    let pwr = device.PWR.constrain();
    let vos = pwr.freeze();

    // Enable SRAM3 for the ethernet descriptor ring.
    device.RCC.ahb2enr.modify(|_, w| w.sram3en().set_bit());

    // Clear reset flags.
    device.RCC.rsr.write(|w| w.rmvf().set_bit());

    // Select the PLLs for SPI.
    device
        .RCC
        .d2ccip1r
        .modify(|_, w| w.spi123sel().pll2_p().spi45sel().pll2_q());

    device.RCC.d1ccipr.modify(|_, w| w.qspisel().rcc_hclk3());

    let rcc = device.RCC.constrain();
    let ccdr = rcc
        .use_hse(8.MHz())
        .sysclk(design_parameters::SYSCLK.convert())
        .hclk(200.MHz())
        .per_ck(design_parameters::TIMER_FREQUENCY.convert())
        .pll2_p_ck(100.MHz())
        .pll2_q_ck(100.MHz())
        .freeze(vos, &device.SYSCFG);

    // Before being able to call any code in ITCM, load that code from flash.
    load_itcm();

    let systick = Systick::new(core.SYST, ccdr.clocks.sysclk().to_Hz());

    // After ITCM loading.
    core.SCB.enable_icache();

    let mut delay = asm_delay::AsmDelay::new(asm_delay::bitrate::Hertz(
        ccdr.clocks.c_ck().to_Hz(),
    ));

    let gpioa = device.GPIOA.split(ccdr.peripheral.GPIOA);
    let gpiob = device.GPIOB.split(ccdr.peripheral.GPIOB);
    let gpioc = device.GPIOC.split(ccdr.peripheral.GPIOC);
    let gpiod = device.GPIOD.split(ccdr.peripheral.GPIOD);
    let gpioe = device.GPIOE.split(ccdr.peripheral.GPIOE);
    let gpiof = device.GPIOF.split(ccdr.peripheral.GPIOF);
    let mut gpiog = device.GPIOG.split(ccdr.peripheral.GPIOG);

    let dma_streams =
        hal::dma::dma::StreamsTuple::new(device.DMA1, ccdr.peripheral.DMA1);

    // Verify that batch period does not exceed RTIC Monotonic timer period.
    assert!(
        (batch_size as u32 * sample_ticks) as f32
            * design_parameters::TIMER_PERIOD
            * (super::MONOTONIC_FREQUENCY as f32)
            < 1.
    );

    // Configure timer 2 to trigger conversions for the ADC
    let mut sampling_timer = {
        // The timer frequency is manually adjusted below, so the 1KHz setting here is a
        // dont-care.
        let mut timer2 =
            device
                .TIM2
                .timer(1.kHz(), ccdr.peripheral.TIM2, &ccdr.clocks);

        // Configure the timer to count at the designed tick rate. We will manually set the
        // period below.
        timer2.pause();
        timer2.set_tick_freq(design_parameters::TIMER_FREQUENCY.convert());

        let mut sampling_timer = timers::SamplingTimer::new(timer2);
        sampling_timer.set_period_ticks(sample_ticks - 1);

        // The sampling timer is used as the master timer for the shadow-sampling timer. Thus,
        // it generates a trigger whenever it is enabled.

        sampling_timer
    };

    let mut shadow_sampling_timer = {
        // The timer frequency is manually adjusted below, so the 1KHz setting here is a
        // dont-care.
        let mut timer3 =
            device
                .TIM3
                .timer(1.kHz(), ccdr.peripheral.TIM3, &ccdr.clocks);

        // Configure the timer to count at the designed tick rate. We will manually set the
        // period below.
        timer3.pause();
        timer3.reset_counter();
        timer3.set_tick_freq(design_parameters::TIMER_FREQUENCY.convert());

        let mut shadow_sampling_timer =
            timers::ShadowSamplingTimer::new(timer3);
        shadow_sampling_timer.set_period_ticks(sample_ticks as u16 - 1);

        // The shadow sampling timer is a slave-mode timer to the sampling timer. It should
        // always be in-sync - thus, we configure it to operate in slave mode using "Trigger
        // mode".
        // For TIM3, TIM2 can be made the internal trigger connection using ITR1. Thus, the
        // SamplingTimer start now gates the start of the ShadowSamplingTimer.
        shadow_sampling_timer.set_slave_mode(
            timers::TriggerSource::Trigger1,
            timers::SlaveMode::Trigger,
        );

        shadow_sampling_timer
    };

    let sampling_timer_channels = sampling_timer.channels();
    let shadow_sampling_timer_channels = shadow_sampling_timer.channels();

    let mut timestamp_timer = {
        // The timer frequency is manually adjusted below, so the 1KHz setting here is a
        // dont-care.
        let mut timer5 =
            device
                .TIM5
                .timer(1.kHz(), ccdr.peripheral.TIM5, &ccdr.clocks);

        // Configure the timer to count at the designed tick rate. We will manually set the
        // period below.
        timer5.pause();
        timer5.set_tick_freq(design_parameters::TIMER_FREQUENCY.convert());

        // The timestamp timer runs at the counter cycle period as the sampling timers.
        // To accomodate this, we manually set the prescaler identical to the sample
        // timer, but use maximum overflow period.
        let mut timer = timers::TimestampTimer::new(timer5);

        // TODO: Check hardware synchronization of timestamping and the sampling timers
        // for phase shift determinism.

        timer.set_period_ticks(u32::MAX);

        timer
    };

    let timestamp_timer_channels = timestamp_timer.channels();

    // Configure the SPI interfaces to the ADCs and DACs.
    let adcs = {
        let adc0 = {
            let miso = gpiob.pb14.into_alternate().speed(Speed::VeryHigh);
            let sck = gpiob.pb10.into_alternate().speed(Speed::VeryHigh);
            let nss = gpiob.pb9.into_alternate().speed(Speed::VeryHigh);

            let config = hal::spi::Config::new(hal::spi::Mode {
                polarity: hal::spi::Polarity::IdleHigh,
                phase: hal::spi::Phase::CaptureOnSecondTransition,
            })
            .hardware_cs(hal::spi::HardwareCS {
                mode: hal::spi::HardwareCSMode::WordTransaction,
                assertion_delay: design_parameters::ADC_SETUP_TIME,
                polarity: hal::spi::Polarity::IdleHigh,
            })
            .communication_mode(hal::spi::CommunicationMode::Receiver);

            let spi: hal::spi::Spi<_, _, u16> = device.SPI2.spi(
                (sck, miso, hal::spi::NoMosi, nss),
                config,
                design_parameters::ADC_DAC_SCK_MAX.convert(),
                ccdr.peripheral.SPI2,
                &ccdr.clocks,
            );

            adc::Adc0Input::new(
                spi,
                dma_streams.0,
                dma_streams.1,
                dma_streams.2,
                sampling_timer_channels.ch1,
                shadow_sampling_timer_channels.ch1,
                batch_size,
            )
        };

        let adc1 = {
            let miso = gpiob.pb4.into_alternate().speed(Speed::VeryHigh);
            let sck = gpioc.pc10.into_alternate().speed(Speed::VeryHigh);
            let nss = gpioa.pa15.into_alternate().speed(Speed::VeryHigh);

            let config = hal::spi::Config::new(hal::spi::Mode {
                polarity: hal::spi::Polarity::IdleHigh,
                phase: hal::spi::Phase::CaptureOnSecondTransition,
            })
            .hardware_cs(hal::spi::HardwareCS {
                mode: hal::spi::HardwareCSMode::WordTransaction,
                assertion_delay: design_parameters::ADC_SETUP_TIME,
                polarity: hal::spi::Polarity::IdleHigh,
            })
            .communication_mode(hal::spi::CommunicationMode::Receiver);

            let spi: hal::spi::Spi<_, _, u16> = device.SPI3.spi(
                (sck, miso, hal::spi::NoMosi, nss),
                config,
                design_parameters::ADC_DAC_SCK_MAX.convert(),
                ccdr.peripheral.SPI3,
                &ccdr.clocks,
            );

            adc::Adc1Input::new(
                spi,
                dma_streams.3,
                dma_streams.4,
                dma_streams.5,
                sampling_timer_channels.ch2,
                shadow_sampling_timer_channels.ch2,
                batch_size,
            )
        };

        (adc0, adc1)
    };

    let dacs = {
        let mut dac_clr_n = gpioe.pe12.into_push_pull_output();
        dac_clr_n.set_high();

        let dac0_spi = {
            let miso = gpioe.pe5.into_alternate().speed(Speed::VeryHigh);
            let sck = gpioe.pe2.into_alternate().speed(Speed::VeryHigh);
            let nss = gpioe.pe4.into_alternate().speed(Speed::VeryHigh);

            let config = hal::spi::Config::new(hal::spi::Mode {
                polarity: hal::spi::Polarity::IdleHigh,
                phase: hal::spi::Phase::CaptureOnSecondTransition,
            })
            .hardware_cs(hal::spi::HardwareCS {
                mode: hal::spi::HardwareCSMode::WordTransaction,
                assertion_delay: 0.0,
                polarity: hal::spi::Polarity::IdleHigh,
            })
            .communication_mode(hal::spi::CommunicationMode::Transmitter)
            .swap_mosi_miso();

            device.SPI4.spi(
                (sck, miso, hal::spi::NoMosi, nss),
                config,
                design_parameters::ADC_DAC_SCK_MAX.convert(),
                ccdr.peripheral.SPI4,
                &ccdr.clocks,
            )
        };

        let dac1_spi = {
            let miso = gpiof.pf8.into_alternate().speed(Speed::VeryHigh);
            let sck = gpiof.pf7.into_alternate().speed(Speed::VeryHigh);
            let nss = gpiof.pf6.into_alternate().speed(Speed::VeryHigh);

            let config = hal::spi::Config::new(hal::spi::Mode {
                polarity: hal::spi::Polarity::IdleHigh,
                phase: hal::spi::Phase::CaptureOnSecondTransition,
            })
            .hardware_cs(hal::spi::HardwareCS {
                mode: hal::spi::HardwareCSMode::WordTransaction,
                assertion_delay: 0.0,
                polarity: hal::spi::Polarity::IdleHigh,
            })
            .communication_mode(hal::spi::CommunicationMode::Transmitter)
            .swap_mosi_miso();

            device.SPI5.spi(
                (sck, miso, hal::spi::NoMosi, nss),
                config,
                design_parameters::ADC_DAC_SCK_MAX.convert(),
                ccdr.peripheral.SPI5,
                &ccdr.clocks,
            )
        };

        let dac0 = dac::Dac0Output::new(
            dac0_spi,
            dma_streams.6,
            sampling_timer_channels.ch3,
            batch_size,
        );
        let dac1 = dac::Dac1Output::new(
            dac1_spi,
            dma_streams.7,
            sampling_timer_channels.ch4,
            batch_size,
        );

        dac_clr_n.set_low();
        // dac0_ldac_n
        gpioe.pe11.into_push_pull_output().set_low();
        // dac1_ldac_n
        gpioe.pe15.into_push_pull_output().set_low();
        dac_clr_n.set_high();

        (dac0, dac1)
    };

    let afes = {
        // AFE_PWR_ON on hardware revision v1.3.2
        gpioe.pe1.into_push_pull_output().set_high();

        let afe0 = {
            let a0_pin = gpiof.pf2.into_push_pull_output();
            let a1_pin = gpiof.pf5.into_push_pull_output();
            afe::ProgrammableGainAmplifier::new(a0_pin, a1_pin)
        };

        let afe1 = {
            let a0_pin = gpiod.pd14.into_push_pull_output();
            let a1_pin = gpiod.pd15.into_push_pull_output();
            afe::ProgrammableGainAmplifier::new(a0_pin, a1_pin)
        };

        (afe0, afe1)
    };

    let input_stamper = {
        let trigger = gpioa.pa3.into_alternate();
        InputStamper::new(trigger, timestamp_timer_channels.ch4)
    };

    let digital_inputs = {
        let di0 = gpiog.pg9.into_floating_input();
        let di1 = gpioc.pc15.into_floating_input();
        (di0, di1)
    };

    let mut eeprom_i2c = {
        let sda = gpiof.pf0.into_alternate().set_open_drain();
        let scl = gpiof.pf1.into_alternate().set_open_drain();
        device.I2C2.i2c(
            (scl, sda),
            100.kHz(),
            ccdr.peripheral.I2C2,
            &ccdr.clocks,
        )
    };

    let mac_addr = smoltcp::wire::EthernetAddress(eeprom::read_eui48(
        &mut eeprom_i2c,
        &mut delay,
    ));
    log::info!("EUI48: {}", mac_addr);

    let network_devices = {
        let ethernet_pins = {
            // Reset the PHY before configuring pins.
            let mut eth_phy_nrst = gpioe.pe3.into_push_pull_output();
            eth_phy_nrst.set_low();
            delay.delay_us(200u8);
            eth_phy_nrst.set_high();

            let ref_clk = gpioa.pa1.into_alternate().speed(Speed::VeryHigh);
            let mdio = gpioa.pa2.into_alternate().speed(Speed::VeryHigh);
            let mdc = gpioc.pc1.into_alternate().speed(Speed::VeryHigh);
            let crs_dv = gpioa.pa7.into_alternate().speed(Speed::VeryHigh);
            let rxd0 = gpioc.pc4.into_alternate().speed(Speed::VeryHigh);
            let rxd1 = gpioc.pc5.into_alternate().speed(Speed::VeryHigh);
            let tx_en = gpiob.pb11.into_alternate().speed(Speed::VeryHigh);
            let txd0 = gpiob.pb12.into_alternate().speed(Speed::VeryHigh);
            let txd1 = gpiog.pg14.into_alternate().speed(Speed::VeryHigh);

            (ref_clk, mdio, mdc, crs_dv, rxd0, rxd1, tx_en, txd0, txd1)
        };

        // Configure the ethernet controller
        let (eth_dma, eth_mac) = ethernet::new(
            device.ETHERNET_MAC,
            device.ETHERNET_MTL,
            device.ETHERNET_DMA,
            ethernet_pins,
            // Note(unsafe): We only call this function once to take ownership of the
            // descriptor ring.
            unsafe { &mut DES_RING },
            mac_addr,
            ccdr.peripheral.ETH1MAC,
            &ccdr.clocks,
        );

        // Reset and initialize the ethernet phy.
        let mut lan8742a =
            ethernet::phy::LAN8742A::new(eth_mac.set_phy_addr(0));
        lan8742a.phy_reset();
        lan8742a.phy_init();

        unsafe { ethernet::enable_interrupt() };

        // Configure IP address according to DHCP socket availability
        let ip_addrs: smoltcp::wire::IpAddress = option_env!("STATIC_IP")
            .unwrap_or("0.0.0.0")
            .parse()
            .unwrap();

        // Note(unwrap): The hardware configuration function is only allowed to be called once.
        // Unwrapping is intended to panic if called again to prevent re-use of global memory.
        let store =
            cortex_m::singleton!(: NetStorage = NetStorage::default()).unwrap();

        store.ip_addrs[0] = smoltcp::wire::IpCidr::new(ip_addrs, 24);

        let mut routes =
            smoltcp::iface::Routes::new(&mut store.routes_cache[..]);
        routes
            .add_default_ipv4_route(smoltcp::wire::Ipv4Address::UNSPECIFIED)
            .unwrap();

        let neighbor_cache =
            smoltcp::iface::NeighborCache::new(&mut store.neighbor_cache[..]);

        let mut interface = smoltcp::iface::InterfaceBuilder::new(
            eth_dma,
            &mut store.sockets[..],
        )
        .hardware_addr(smoltcp::wire::HardwareAddress::Ethernet(mac_addr))
        .neighbor_cache(neighbor_cache)
        .ip_addrs(&mut store.ip_addrs[..])
        .routes(routes)
        .finalize();

        if ip_addrs.is_unspecified() {
            interface.add_socket(smoltcp::socket::Dhcpv4Socket::new());
        }

        for storage in store.tcp_socket_storage[..].iter_mut() {
            let tcp_socket = {
                let rx_buffer = smoltcp::socket::TcpSocketBuffer::new(
                    &mut storage.rx_storage[..],
                );
                let tx_buffer = smoltcp::socket::TcpSocketBuffer::new(
                    &mut storage.tx_storage[..],
                );

                smoltcp::socket::TcpSocket::new(rx_buffer, tx_buffer)
            };

            interface.add_socket(tcp_socket);
        }

        for storage in store.udp_socket_storage[..].iter_mut() {
            let udp_socket = {
                let rx_buffer = smoltcp::socket::UdpSocketBuffer::new(
                    &mut storage.rx_metadata[..],
                    &mut storage.rx_storage[..],
                );
                let tx_buffer = smoltcp::socket::UdpSocketBuffer::new(
                    &mut storage.tx_metadata[..],
                    &mut storage.tx_storage[..],
                );

                smoltcp::socket::UdpSocket::new(rx_buffer, tx_buffer)
            };

            interface.add_socket(udp_socket);
        }

        let random_seed = {
            let mut rng =
                device.RNG.constrain(ccdr.peripheral.RNG, &ccdr.clocks);
            let mut data = [0u8; 4];
            rng.fill(&mut data).unwrap();
            data
        };

        let mut stack = smoltcp_nal::NetworkStack::new(interface, clock);

        stack.seed_random_port(&random_seed);

        NetworkDevices {
            stack,
            phy: lan8742a,
            mac_address: mac_addr,
        }
    };

    let mut fp_led_0 = gpiod.pd5.into_push_pull_output();
    let mut fp_led_1 = gpiod.pd6.into_push_pull_output();
    let mut fp_led_2 = gpiog.pg4.into_push_pull_output();
    let mut fp_led_3 = gpiod.pd12.into_push_pull_output();

    fp_led_0.set_low();
    fp_led_1.set_low();
    fp_led_2.set_low();
    fp_led_3.set_low();

    let (adc1, adc2, adc3) = {
        let (mut adc1, mut adc2) = hal::adc::adc12(
            device.ADC1,
            device.ADC2,
            &mut delay,
            ccdr.peripheral.ADC12,
            &ccdr.clocks,
        );
        let mut adc3 = hal::adc::Adc::adc3(
            device.ADC3,
            &mut delay,
            ccdr.peripheral.ADC3,
            &ccdr.clocks,
        );
        adc1.set_sample_time(hal::adc::AdcSampleTime::T_810);
        adc1.set_resolution(hal::adc::Resolution::SIXTEENBIT);
        adc2.set_sample_time(hal::adc::AdcSampleTime::T_810);
        adc2.set_resolution(hal::adc::Resolution::SIXTEENBIT);
        adc3.set_sample_time(hal::adc::AdcSampleTime::T_810);
        adc3.set_resolution(hal::adc::Resolution::SIXTEENBIT);

        hal::adc::Temperature::new().enable(&adc3);

        let adc1 = adc1.enable();
        let adc2 = adc2.enable();
        let adc3 = adc3.enable();

        (
            // The ADCs must live as global, mutable singletons so that we can hand out references
            // to the internal ADC. If they were instead to live within e.g. StabilizerDevices,
            // they would not yet live in 'static memory, which means that we could not hand out
            // references during initialization, since those references would be invalidated when
            // we move StabilizerDevices into the late RTIC resources.
            cortex_m::singleton!(: SharedAdc<hal::stm32::ADC1> = SharedAdc::new(adc1.slope() as f32, adc1)).unwrap(),
            cortex_m::singleton!(: SharedAdc<hal::stm32::ADC2> = SharedAdc::new(adc2.slope() as f32, adc2)).unwrap(),
            cortex_m::singleton!(: SharedAdc<hal::stm32::ADC3> = SharedAdc::new(adc3.slope() as f32, adc3)).unwrap(),
        )
    };

    // Measure the Pounder PGOOD output to detect if pounder is present on Stabilizer.
    let pounder_pgood = gpiob.pb13.into_pull_down_input();
    delay.delay_ms(2u8);
    let pounder = if pounder_pgood.is_high() {
        log::info!("Found Pounder");

        let io_expander = {
            let sda = gpiob.pb7.into_alternate().set_open_drain();
            let scl = gpiob.pb8.into_alternate().set_open_drain();
            let i2c1 = device.I2C1.i2c(
                (scl, sda),
                400.kHz(),
                ccdr.peripheral.I2C1,
                &ccdr.clocks,
            );
            mcp23017::MCP23017::default(i2c1).unwrap()
        };

        let spi = {
            let mosi = gpiod.pd7.into_alternate();
            let miso = gpioa.pa6.into_alternate();
            let sck = gpiog.pg11.into_alternate();

            let config = hal::spi::Config::new(hal::spi::Mode {
                polarity: hal::spi::Polarity::IdleHigh,
                phase: hal::spi::Phase::CaptureOnSecondTransition,
            });

            // The maximum frequency of this SPI must be limited due to capacitance on the MISO
            // line causing a long RC decay.
            device.SPI1.spi(
                (sck, miso, mosi),
                config,
                5.MHz(),
                ccdr.peripheral.SPI1,
                &ccdr.clocks,
            )
        };

        let pwr0 = adc1.create_channel(gpiof.pf11.into_analog());
        let pwr1 = adc2.create_channel(gpiof.pf14.into_analog());
        let aux_adc0 = adc3.create_channel(gpiof.pf3.into_analog());
        let aux_adc1 = adc3.create_channel(gpiof.pf4.into_analog());

        let pounder_devices = pounder::PounderDevices::new(
            io_expander,
            spi,
            pwr0,
            pwr1,
            aux_adc0,
            aux_adc1,
        )
        .unwrap();

        let ad9959 = {
            let qspi_interface = {
                // Instantiate the QUADSPI pins and peripheral interface.
                let qspi_pins = {
                    let _ncs =
                        gpioc.pc11.into_alternate::<9>().speed(Speed::VeryHigh);

                    let clk = gpiob.pb2.into_alternate().speed(Speed::VeryHigh);
                    let io0 = gpioe.pe7.into_alternate().speed(Speed::VeryHigh);
                    let io1 = gpioe.pe8.into_alternate().speed(Speed::VeryHigh);
                    let io2 = gpioe.pe9.into_alternate().speed(Speed::VeryHigh);
                    let io3 =
                        gpioe.pe10.into_alternate().speed(Speed::VeryHigh);

                    (clk, io0, io1, io2, io3)
                };

                let qspi = device.QUADSPI.bank2(
                    qspi_pins,
                    design_parameters::POUNDER_QSPI_FREQUENCY.convert(),
                    &ccdr.clocks,
                    ccdr.peripheral.QSPI,
                );

                pounder::QspiInterface::new(qspi).unwrap()
            };

            #[cfg(not(feature = "pounder_v1_0"))]
            let reset_pin = gpiog.pg6.into_push_pull_output();
            #[cfg(feature = "pounder_v1_0")]
            let reset_pin = gpioa.pa0.into_push_pull_output();

            let mut io_update = gpiog.pg7.into_push_pull_output();

            let mut ad9959 = ad9959::Ad9959::new(
                qspi_interface,
                reset_pin,
                &mut io_update,
                &mut delay,
                ad9959::Mode::FourBitSerial,
                design_parameters::DDS_REF_CLK.to_Hz() as f32,
                design_parameters::DDS_MULTIPLIER,
            )
            .unwrap();

            ad9959.self_test().unwrap();

            // Return IO_Update
            gpiog.pg7 = io_update.into_analog();

            ad9959
        };

        let dds_output = {
            let io_update_trigger = {
                let _io_update =
                    gpiog.pg7.into_alternate::<2>().speed(Speed::VeryHigh);

                // Configure the IO_Update signal for the DDS.
                let mut hrtimer = pounder::hrtimer::HighResTimerE::new(
                    device.HRTIM_TIME,
                    device.HRTIM_MASTER,
                    device.HRTIM_COMMON,
                    ccdr.clocks,
                    ccdr.peripheral.HRTIM,
                );

                // IO_Update occurs after a fixed delay from the QSPI write. Note that the timer
                // is triggered after the QSPI write, which can take approximately 120nS, so
                // there is additional margin.
                hrtimer.configure_single_shot(
                    pounder::hrtimer::Channel::Two,
                    design_parameters::POUNDER_IO_UPDATE_DELAY,
                    design_parameters::POUNDER_IO_UPDATE_DURATION,
                );

                // Ensure that we have enough time for an IO-update every batch.
                let sample_frequency = {
                    design_parameters::TIMER_FREQUENCY.to_Hz() as f32
                        / sample_ticks as f32
                };

                let sample_period = 1.0 / sample_frequency;
                assert!(
                    sample_period * batch_size as f32
                        > design_parameters::POUNDER_IO_UPDATE_DELAY
                );

                hrtimer
            };

            let (qspi, config) = ad9959.freeze();
            DdsOutput::new(qspi, io_update_trigger, config)
        };

        #[cfg(not(feature = "pounder_v1_0"))]
        let pounder_stamper = {
            log::info!("Assuming Pounder v1.1 or later");
            let etr_pin = gpioa.pa0.into_alternate();

            // The frequency in the constructor is dont-care, as we will modify the period + clock
            // source manually below.
            let tim8 =
                device
                    .TIM8
                    .timer(1.kHz(), ccdr.peripheral.TIM8, &ccdr.clocks);
            let mut timestamp_timer = timers::PounderTimestampTimer::new(tim8);

            // Pounder is configured to generate a 500MHz reference clock, so a 125MHz sync-clock is
            // output. As a result, dividing the 125MHz sync-clk provides a 31.25MHz tick rate for
            // the timestamp timer. 31.25MHz corresponds with a 32ns tick rate.
            // This is less than fCK_INT/3 of the timer as required for oversampling the trigger.
            timestamp_timer.set_external_clock(timers::Prescaler::Div4);
            timestamp_timer.start();

            // Set the timer to wrap at the u16 boundary to meet the PLL periodicity.
            // Scale and wrap before or after the PLL.
            timestamp_timer.set_period_ticks(u16::MAX);
            let tim8_channels = timestamp_timer.channels();

            pounder::timestamp::Timestamper::new(
                timestamp_timer,
                tim8_channels.ch1,
                &mut sampling_timer,
                etr_pin,
                batch_size,
            )
        };

        Some(PounderDevices {
            pounder: pounder_devices,
            dds_output,

            #[cfg(not(feature = "pounder_v1_0"))]
            timestamper: pounder_stamper,
        })
    } else {
        None
    };

    let stabilizer = StabilizerDevices {
        systick,
        afes,
        adcs,
        dacs,
        temperature_sensor: CpuTempSensor::new(
            adc3.create_channel(hal::adc::Temperature::new()).unwrap(),
        ),
        timestamper: input_stamper,
        net: network_devices,
        adc_dac_timer: sampling_timer,
        timestamp_timer,
        digital_inputs,
    };

    // info!("Version {} {}", build_info::PKG_VERSION, build_info::GIT_VERSION.unwrap());
    // info!("Built on {}", build_info::BUILT_TIME_UTC);
    // info!("{} {}", build_info::RUSTC_VERSION, build_info::TARGET);
    log::info!("setup() complete");

    (stabilizer, pounder)
}<|MERGE_RESOLUTION|>--- conflicted
+++ resolved
@@ -14,15 +14,9 @@
 
 use super::{
     adc, afe, dac, design_parameters, eeprom, input_stamper::InputStamper,
-<<<<<<< HEAD
-    pounder, pounder::dds_output::DdsOutput, shared_adc,
+    pounder, pounder::dds_output::DdsOutput, shared_adc::SharedAdc,
     temp_sensor::CpuTempSensor, timers, DigitalInput0, DigitalInput1,
     EthernetPhy, NetworkStack, SystemTimer, Systick, AFE0, AFE1,
-=======
-    pounder, pounder::dds_output::DdsOutput, shared_adc::SharedAdc, timers,
-    DigitalInput0, DigitalInput1, EthernetPhy, NetworkStack, SystemTimer,
-    Systick, AFE0, AFE1,
->>>>>>> 709a7dec
 };
 
 const NUM_TCP_SOCKETS: usize = 4;
