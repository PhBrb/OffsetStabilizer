--- conflicted
+++ resolved
@@ -2,25 +2,15 @@
 #![no_std]
 #![no_main]
 
-<<<<<<< HEAD
-use stm32h7xx_hal as hal;
-
 use stabilizer::{hardware, net};
-=======
-use stabilizer::hardware;
->>>>>>> 6f655ef7
 
 use miniconf::Miniconf;
 use serde::Deserialize;
 
 use dsp::iir;
 use hardware::{
-<<<<<<< HEAD
-    Adc0Input, Adc1Input, AfeGain, Dac0Output, Dac1Output, AFE0, AFE1,
-=======
-    Adc0Input, Adc1Input, AfeGain, CycleCounter, Dac0Output, Dac1Output,
-    DigitalInput1, InputPin, NetworkStack, AFE0, AFE1,
->>>>>>> 6f655ef7
+    Adc0Input, Adc1Input, AfeGain, Dac0Output, Dac1Output, DigitalInput1,
+    InputPin, AFE0, AFE1,
 };
 
 use net::{Action, MqttSettings};
@@ -93,13 +83,9 @@
             afes: stabilizer.afes,
             adcs: stabilizer.adcs,
             dacs: stabilizer.dacs,
-<<<<<<< HEAD
             mqtt_settings,
-=======
-            clock: stabilizer.cycle_counter,
             digital_input1: stabilizer.digital_inputs.1,
             settings: Settings::default(),
->>>>>>> 6f655ef7
         }
     }
 
@@ -167,11 +153,7 @@
         }
     }
 
-<<<<<<< HEAD
-    #[task(priority = 1, resources=[mqtt_settings, afes, iir_ch])]
-=======
-    #[task(priority = 1, resources=[mqtt_interface, afes, settings])]
->>>>>>> 6f655ef7
+    #[task(priority = 1, resources=[mqtt_settings, afes, settings])]
     fn settings_update(mut c: settings_update::Context) {
         let settings = &c.resources.mqtt_settings.mqtt.settings;
 
