--- conflicted
+++ resolved
@@ -4,7 +4,7 @@
 
 use stabilizer::{hardware, net};
 
-use miniconf::{minimq, Miniconf};
+use miniconf::Miniconf;
 use serde::Deserialize;
 
 use dsp::iir;
@@ -56,13 +56,9 @@
         digital_inputs: (DigitalInput0, DigitalInput1),
         adcs: (Adc0Input, Adc1Input),
         dacs: (Dac0Output, Dac1Output),
-<<<<<<< HEAD
-        mqtt_config: MiniconfInterface<Settings>,
+        mqtt: MqttInterface<Settings>,
         telemetry: net::Telemetry,
         settings: Settings,
-=======
-        mqtt: MqttInterface<Settings>,
->>>>>>> d742350b
 
         #[init([[[0.; 5]; IIR_CASCADE_LENGTH]; 2])]
         iir_state: [[iir::Vec5; IIR_CASCADE_LENGTH]; 2],
@@ -101,14 +97,9 @@
             afes: stabilizer.afes,
             adcs: stabilizer.adcs,
             dacs: stabilizer.dacs,
-<<<<<<< HEAD
+            mqtt,
+            digital_inputs: stabilizer.digital_inputs,
             telemetry: net::Telemetry::default(),
-            digital_inputs: stabilizer.digital_inputs,
-            mqtt_config,
-=======
-            mqtt,
-            digital_input1: stabilizer.digital_inputs.1,
->>>>>>> d742350b
             settings: Settings::default(),
         }
     }
@@ -192,9 +183,8 @@
 
     #[task(priority = 1, resources=[mqtt, afes, settings])]
     fn settings_update(mut c: settings_update::Context) {
+        // Update the IIR channels.
         let settings = c.resources.mqtt.settings();
-
-        // Update the IIR channels.
         c.resources.settings.lock(|current| *current = settings);
 
         // Update AFEs
@@ -202,30 +192,12 @@
         c.resources.afes.1.set_gain(settings.afe[1]);
     }
 
-    #[task(priority = 1, resources=[mqtt_config, settings, telemetry], schedule=[telemetry])]
+    #[task(priority = 1, resources=[mqtt, settings, telemetry], schedule=[telemetry])]
     fn telemetry(mut c: telemetry::Context) {
         let telemetry =
             c.resources.telemetry.lock(|telemetry| telemetry.clone());
 
-        // Serialize telemetry outside of a critical section to prevent blocking the processing
-        // task.
-        let telemetry = miniconf::serde_json_core::to_string::<
-            heapless::consts::U256,
-            _,
-        >(&telemetry)
-        .unwrap();
-
-        c.resources.mqtt_config.mqtt.client(|client| {
-            // TODO: Incorporate current MQTT prefix instead of hard-coded value.
-            client
-                .publish(
-                    "dt/sinara/dual-iir/telemetry",
-                    telemetry.as_bytes(),
-                    minimq::QoS::AtMostOnce,
-                    &[],
-                )
-                .ok()
-        });
+        c.resources.mqtt.publish_telemetry(&telemetry);
 
         let telemetry_period = c
             .resources
