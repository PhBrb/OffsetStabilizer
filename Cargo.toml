--- conflicted
+++ resolved
@@ -43,21 +43,12 @@
 paste = "1"
 idsp = "0.4.0"
 ad9959 = { path = "ad9959" }
-<<<<<<< HEAD
-miniconf = "0.2.0"
-serde-json-core = "0.4"
-mcp23017 = "1.0"
-mutex-trait = "0.2"
-minimq = "0.5.1"
+miniconf = "0.3"
 smoltcp-nal = { version = "0.2", features = ["shared-stack"] }
-=======
-miniconf = "0.3"
-shared-bus = {version = "0.2.2", features = ["cortex-m"] }
 serde-json-core = "0.4"
 mcp23017 = "1.0"
 mutex-trait = "0.2"
 minimq = "0.5.2"
->>>>>>> 69e7b274
 
 # rtt-target bump
 [dependencies.rtt-logger]
@@ -72,17 +63,6 @@
 features = ["stm32h743v", "rt", "unproven", "ethernet", "xspi"]
 git = "https://github.com/stm32-rs/stm32h7xx-hal"
 branch = "v0.11.0"
-
-<<<<<<< HEAD
-[patch.crates-io.miniconf]
-git = "https://github.com/quartiq/miniconf"
-rev = "eca1bf7"
-=======
-# link.x section start/end
-[patch.crates-io.cortex-m-rt]
-git = "https://github.com/rust-embedded/cortex-m-rt.git"
-rev = "a2e3ad5"
->>>>>>> 69e7b274
 
 [patch.crates-io.heapless]
 git = "https://github.com/quartiq/heapless.git"
