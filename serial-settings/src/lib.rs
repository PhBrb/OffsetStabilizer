--- conflicted
+++ resolved
@@ -601,15 +601,10 @@
     /// # Args
     /// * `platform` - The platform associated with the serial settings, providing the necessary
     ///   context and API to manage device settings.
-<<<<<<< HEAD
-    /// * `line_buf` - A buffer used for maintaining the serial menu input line. It should be at
-    ///   least as long as the longest user input.
-=======
     ///
     /// * `line_buf` - A buffer used for maintaining the serial menu input line. It should be at
     ///   least as long as the longest user input.
     ///
->>>>>>> 3c7da0c8
     /// * `serialize_buf` - A buffer used for serializing and deserializing settings. This buffer
     ///   needs to be at least as big as twice the biggest serialized setting plus its path.
     pub fn new(
